// Copyright 2013 Dolphin Emulator Project
// Licensed under GPLv2
// Refer to the license.txt file included.

#include "DSPJitRegCache.h"
#include "../DSPEmitter.h"
#include "../DSPMemoryMap.h"

using namespace Gen;

static void *reg_ptr(int reg)
{
	switch(reg)
	{
	case DSP_REG_AR0:
	case DSP_REG_AR1:
	case DSP_REG_AR2:
	case DSP_REG_AR3:
		return &g_dsp.r.ar[reg - DSP_REG_AR0];
	case DSP_REG_IX0:
	case DSP_REG_IX1:
	case DSP_REG_IX2:
	case DSP_REG_IX3:
		return &g_dsp.r.ix[reg - DSP_REG_IX0];
	case DSP_REG_WR0:
	case DSP_REG_WR1:
	case DSP_REG_WR2:
	case DSP_REG_WR3:
		return &g_dsp.r.wr[reg - DSP_REG_WR0];
	case DSP_REG_ST0:
	case DSP_REG_ST1:
	case DSP_REG_ST2:
	case DSP_REG_ST3:
		return &g_dsp.r.st[reg - DSP_REG_ST0];
	case DSP_REG_ACH0:
	case DSP_REG_ACH1:
		return &g_dsp.r.ac[reg - DSP_REG_ACH0].h;
	case DSP_REG_CR:     return &g_dsp.r.cr;
	case DSP_REG_SR:     return &g_dsp.r.sr;
	case DSP_REG_PRODL:  return &g_dsp.r.prod.l;
	case DSP_REG_PRODM:  return &g_dsp.r.prod.m;
	case DSP_REG_PRODH:  return &g_dsp.r.prod.h;
	case DSP_REG_PRODM2: return &g_dsp.r.prod.m2;
	case DSP_REG_AXL0:
	case DSP_REG_AXL1:
		return &g_dsp.r.ax[reg - DSP_REG_AXL0].l;
	case DSP_REG_AXH0:
	case DSP_REG_AXH1:
		return &g_dsp.r.ax[reg - DSP_REG_AXH0].h;
	case DSP_REG_ACL0:
	case DSP_REG_ACL1:
		return &g_dsp.r.ac[reg - DSP_REG_ACL0].l;
	case DSP_REG_ACM0:
	case DSP_REG_ACM1:
		return &g_dsp.r.ac[reg - DSP_REG_ACM0].m;
	case DSP_REG_AX0_32:
	case DSP_REG_AX1_32:
		return &g_dsp.r.ax[reg - DSP_REG_AX0_32].val;
#ifdef _M_X64
	case DSP_REG_ACC0_64:
	case DSP_REG_ACC1_64:
		return &g_dsp.r.ac[reg - DSP_REG_ACC0_64].val;
	case DSP_REG_PROD_64:
		return &g_dsp.r.prod.val;
#endif
	default:
		_assert_msg_(DSPLLE, 0, "cannot happen");
		return NULL;
	}
}

#define STATIC_REG_ACCS
//#undef STATIC_REG_ACCS

DSPJitRegCache::DSPJitRegCache(DSPEmitter &_emitter)
	: emitter(_emitter), temporary(false), merged(false)
{
	for(unsigned int i = 0; i < NUMXREGS; i++)
	{
		xregs[i].guest_reg = DSP_REG_STATIC;
		xregs[i].pushed = false;
	}

	xregs[RAX].guest_reg = DSP_REG_STATIC;// reserved for MUL/DIV
	xregs[RDX].guest_reg = DSP_REG_STATIC;// reserved for MUL/DIV
	xregs[RCX].guest_reg = DSP_REG_STATIC;// reserved for shifts

	xregs[RBX].guest_reg = DSP_REG_STATIC;//extended op backing store

	xregs[RSP].guest_reg = DSP_REG_STATIC;//stack pointer

	xregs[RBP].guest_reg = DSP_REG_NONE;//definitely usable in dsplle because
										//all external calls are protected

	xregs[RSI].guest_reg = DSP_REG_NONE;
	xregs[RDI].guest_reg = DSP_REG_NONE;

#ifdef _M_X64
#ifdef STATIC_REG_ACCS
	xregs[R8].guest_reg = DSP_REG_STATIC;//acc0
	xregs[R9].guest_reg = DSP_REG_STATIC;//acc1
#else
	xregs[R8].guest_reg = DSP_REG_NONE;
	xregs[R9].guest_reg = DSP_REG_NONE;
#endif
	xregs[R10].guest_reg = DSP_REG_NONE;
	xregs[R11].guest_reg = DSP_REG_NONE;
	xregs[R12].guest_reg = DSP_REG_NONE;
	xregs[R13].guest_reg = DSP_REG_NONE;
	xregs[R14].guest_reg = DSP_REG_NONE;
	xregs[R15].guest_reg = DSP_REG_NONE;
#endif

	for(unsigned int i = 0; i <= DSP_REG_MAX_MEM_BACKED; i++)
	{
		regs[i].mem = reg_ptr(i);
		regs[i].size = 0;
		regs[i].dirty = false;
		regs[i].used = false;
		regs[i].last_use_ctr = -1;
		regs[i].parentReg = DSP_REG_NONE;
		regs[i].shift = 0;
		regs[i].host_reg = INVALID_REG;

		regs[i].loc = M(regs[i].mem);
	}

	for(unsigned int i = 0; i < 32; i++)
		regs[i].size = 2;
	//special composite registers
#ifdef _M_X64
#ifdef STATIC_REG_ACCS
	regs[DSP_REG_ACC0_64].host_reg = R8;
	regs[DSP_REG_ACC1_64].host_reg = R9;
#endif
	for(unsigned int i = 0; i < 2; i++)
	{
		regs[i+DSP_REG_ACC0_64].size = 8;
		regs[i+DSP_REG_ACL0].parentReg = i+DSP_REG_ACC0_64;
		regs[i+DSP_REG_ACM0].parentReg = i+DSP_REG_ACC0_64;
		regs[i+DSP_REG_ACH0].parentReg = i+DSP_REG_ACC0_64;
		regs[i+DSP_REG_ACL0].shift = 0;
		regs[i+DSP_REG_ACM0].shift = 16;
		regs[i+DSP_REG_ACH0].shift = 32;
	}

	regs[DSP_REG_PROD_64].size = 8;
	regs[DSP_REG_PRODL].parentReg = DSP_REG_PROD_64;
	regs[DSP_REG_PRODM].parentReg = DSP_REG_PROD_64;
	regs[DSP_REG_PRODH].parentReg = DSP_REG_PROD_64;
	regs[DSP_REG_PRODM2].parentReg = DSP_REG_PROD_64;
	regs[DSP_REG_PRODL].shift = 0;
	regs[DSP_REG_PRODM].shift = 16;
	regs[DSP_REG_PRODH].shift = 32;
	regs[DSP_REG_PRODM2].shift = 48;
#endif

	for(unsigned int i = 0; i < 2; i++)
	{
		regs[i+DSP_REG_AX0_32].size = 4;
		regs[i+DSP_REG_AXL0].parentReg = i+DSP_REG_AX0_32;
		regs[i+DSP_REG_AXH0].parentReg = i+DSP_REG_AX0_32;
		regs[i+DSP_REG_AXL0].shift = 0;
		regs[i+DSP_REG_AXH0].shift = 16;
	}

	use_ctr = 0;
}

DSPJitRegCache::DSPJitRegCache(const DSPJitRegCache &cache)
	: emitter(cache.emitter), temporary(true), merged(false)
{
	memcpy(xregs,cache.xregs,sizeof(xregs));
	memcpy(regs,cache.regs,sizeof(regs));
}

DSPJitRegCache& DSPJitRegCache::operator=(const DSPJitRegCache &cache)
{
	_assert_msg_(DSPLLE, &emitter == &cache.emitter, "emitter does not match");
	_assert_msg_(DSPLLE, temporary, "register cache not temporary??");
	merged = false;
	memcpy(xregs,cache.xregs,sizeof(xregs));
	memcpy(regs,cache.regs,sizeof(regs));

	return *this;
}

DSPJitRegCache::~DSPJitRegCache()
{
	_assert_msg_(DSPLLE, !temporary || merged, "temporary cache not merged");
}

void DSPJitRegCache::drop()
{
	merged = true;
}

void DSPJitRegCache::flushRegs(DSPJitRegCache &cache, bool emit)
{
	cache.merged = true;

	unsigned int i;

	//drop all guest register not used by cache
	for(i = 0; i <= DSP_REG_MAX_MEM_BACKED; i++)
	{
		regs[i].used = false;//used is restored later
		if (regs[i].loc.IsSimpleReg() &&
			!cache.regs[i].loc.IsSimpleReg())
			movToMemory(i);
	}

	//try to move guest regs in the wrong host reg to the correct one
	int movcnt;
	do
	{
		movcnt = 0;
		for(i = 0; i <= DSP_REG_MAX_MEM_BACKED; i++)
		{
			X64Reg simple = regs[i].loc.GetSimpleReg();
			X64Reg simple_cache = cache.regs[i].loc.GetSimpleReg();

			if (simple_cache != simple && xregs[simple_cache].guest_reg == DSP_REG_NONE)
			{
				movToHostReg(i, simple_cache, true);
				movcnt++;
			}
		}
	} while (movcnt != 0);

	//free all host regs that are not used for the same guest reg
	for(i = 0; i <= DSP_REG_MAX_MEM_BACKED; i++)
	{
		if (cache.regs[i].loc.GetSimpleReg() !=
			regs[i].loc.GetSimpleReg() &&
			regs[i].loc.IsSimpleReg())
			movToMemory(i);
	}

	//load all guest regs that are in memory and should be in host reg
	for(i = 0; i <= DSP_REG_MAX_MEM_BACKED; i++)
	{
		if (cache.regs[i].loc.IsSimpleReg())
		{
			movToHostReg(i, cache.regs[i].loc.GetSimpleReg(), true);
			rotateHostReg(i, cache.regs[i].shift, true);
		}
		else if(cache.regs[i].loc.IsImm())
		{
			// TODO: Immediates?
		}

		regs[i].used = cache.regs[i].used;
		regs[i].dirty |= cache.regs[i].dirty;
		regs[i].last_use_ctr = cache.regs[i].last_use_ctr;
	}

	//sync the freely used xregs
	if (!emit) {
		for(i = 0; i < NUMXREGS; i++) {
			if (cache.xregs[i].guest_reg == DSP_REG_USED &&
			    xregs[i].guest_reg == DSP_REG_NONE)
				xregs[i].guest_reg = DSP_REG_USED;
			if (cache.xregs[i].guest_reg == DSP_REG_NONE &&
			    xregs[i].guest_reg == DSP_REG_USED)
				xregs[i].guest_reg = DSP_REG_NONE;
		}
	}

	//consistency checks
	for(i = 0; i < NUMXREGS; i++)
	{
		_assert_msg_(DSPLLE,
			     xregs[i].guest_reg == cache.xregs[i].guest_reg,
			     "cache and current xreg guest_reg mismatch for %d", i);
	}

	for(i = 0; i <= DSP_REG_MAX_MEM_BACKED; i++)
	{
		_assert_msg_(DSPLLE,
			     regs[i].loc.IsImm() == cache.regs[i].loc.IsImm(),
			     "cache and current reg loc mismatch for %x", i);
		_assert_msg_(DSPLLE,
			     regs[i].loc.GetSimpleReg() == cache.regs[i].loc.GetSimpleReg(),
			     "cache and current reg loc mismatch for %x", i);
		_assert_msg_(DSPLLE,
			     regs[i].dirty || !cache.regs[i].dirty,
			     "cache and current reg dirty mismatch for %x", i);
		_assert_msg_(DSPLLE,
			     regs[i].used == cache.regs[i].used,
			     "cache and current reg used mismatch for %x", i);
		_assert_msg_(DSPLLE,
			     regs[i].shift == cache.regs[i].shift,
			     "cache and current reg shift mismatch for %x", i);
	}

	use_ctr = cache.use_ctr;
}

void DSPJitRegCache::flushMemBackedRegs()
{
	//also needs to undo any dynamic changes to static allocated regs
	//this should have the same effect as
	//merge(DSPJitRegCache(emitter));

	for(unsigned int i = 0; i <= DSP_REG_MAX_MEM_BACKED; i++)
	{
		_assert_msg_(DSPLLE, !regs[i].used,
			     "register %x still in use", i);

		if (regs[i].used)
			emitter.INT3();

		if (regs[i].host_reg != INVALID_REG)
		{
			movToHostReg(i,regs[i].host_reg,true);
			rotateHostReg(i, 0, true);
		}
		else if (regs[i].parentReg == DSP_REG_NONE)
		{
			movToMemory(i);
		}
	}
}

void DSPJitRegCache::flushRegs()
{
	flushMemBackedRegs();

	for(unsigned int i = 0; i <= DSP_REG_MAX_MEM_BACKED; i++)
	{
		if (regs[i].host_reg != INVALID_REG)
			movToMemory(i);
	}

	for(unsigned int i = 0; i <= DSP_REG_MAX_MEM_BACKED; i++)
	{
		_assert_msg_(DSPLLE,
			     !regs[i].loc.IsSimpleReg(),
			     "register %x is still a simple reg", i);
	}

	_assert_msg_(DSPLLE,
		     xregs[RSP].guest_reg == DSP_REG_STATIC,
		     "wrong xreg state for %d", RSP);
	_assert_msg_(DSPLLE,
		     xregs[RBX].guest_reg == DSP_REG_STATIC,
		     "wrong xreg state for %d", RBX);
	_assert_msg_(DSPLLE,
		     xregs[RBP].guest_reg == DSP_REG_NONE,
		     "wrong xreg state for %d", RBP);
	_assert_msg_(DSPLLE,
		     xregs[RSI].guest_reg == DSP_REG_NONE,
		     "wrong xreg state for %d", RSI);
	_assert_msg_(DSPLLE,
		     xregs[RDI].guest_reg == DSP_REG_NONE,
		     "wrong xreg state for %d", RDI);
#ifdef _M_X64
#ifdef STATIC_REG_ACCS
	_assert_msg_(DSPLLE,
		     xregs[R8].guest_reg == DSP_REG_STATIC,
		     "wrong xreg state for %d", R8);
	_assert_msg_(DSPLLE,
		     xregs[R9].guest_reg == DSP_REG_STATIC,
		     "wrong xreg state for %d", R9);
#else
	_assert_msg_(DSPLLE,
		     xregs[R8].guest_reg == DSP_REG_NONE,
		     "wrong xreg state for %d", R8);
	_assert_msg_(DSPLLE,
		     xregs[R9].guest_reg == DSP_REG_NONE,
		     "wrong xreg state for %d", R9);
#endif
	_assert_msg_(DSPLLE,
		     xregs[R10].guest_reg == DSP_REG_NONE,
		     "wrong xreg state for %d", R10);
	_assert_msg_(DSPLLE,
		     xregs[R11].guest_reg == DSP_REG_NONE,
		     "wrong xreg state for %d", R11);
	_assert_msg_(DSPLLE,
		     xregs[R12].guest_reg == DSP_REG_NONE,
		     "wrong xreg state for %d", R12);
	_assert_msg_(DSPLLE,
		     xregs[R13].guest_reg == DSP_REG_NONE,
		     "wrong xreg state for %d", R13);
	_assert_msg_(DSPLLE,
		     xregs[R14].guest_reg == DSP_REG_NONE,
		     "wrong xreg state for %d", R14);
	_assert_msg_(DSPLLE,
		     xregs[R15].guest_reg == DSP_REG_NONE,
		     "wrong xreg state for %d", R15);
#endif

	use_ctr = 0;
}

static u64 ebp_store;

void DSPJitRegCache::loadRegs(bool emit)
{
	for(unsigned int i = 0; i <= DSP_REG_MAX_MEM_BACKED; i++)
	{
		if (regs[i].host_reg != INVALID_REG)
			movToHostReg(i,regs[i].host_reg, emit);
	}

	if (emit)
	{
#ifdef _M_X64
		emitter.MOV(64, M(&ebp_store), R(RBP));
#else
		emitter.MOV(32, M(&ebp_store), R(EBP));
#endif
	}
}

void DSPJitRegCache::saveRegs()
{
	flushRegs();

	for(unsigned int i = 0; i <= DSP_REG_MAX_MEM_BACKED; i++)
	{
		if (regs[i].host_reg != INVALID_REG)
			movToMemory(i);
	}

	for(unsigned int i = 0; i <= DSP_REG_MAX_MEM_BACKED; i++)
	{
		_assert_msg_(DSPLLE,
			     !regs[i].loc.IsSimpleReg(),
			     "register %x is still a simple reg", i);
	}

#ifdef _M_X64
	emitter.MOV(64, R(RBP), M(&ebp_store));
#else
	emitter.MOV(32, R(EBP), M(&ebp_store));
#endif
}

void DSPJitRegCache::pushRegs()
{
	flushMemBackedRegs();

	for(unsigned int i = 0; i <= DSP_REG_MAX_MEM_BACKED; i++)
	{
		if (regs[i].host_reg != INVALID_REG)
			movToMemory(i);
	}

	int push_count = 0;
	for(unsigned int i = 0; i < NUMXREGS; i++)
	{
		if (xregs[i].guest_reg == DSP_REG_USED)
			push_count++;
	}

	//hardcoding alignment to 16 bytes
#ifdef _M_X64
	if (push_count & 1)
		emitter.SUB(64,R(RSP),Imm32(8));
#else
	if (push_count & 3)
		emitter.SUB(32,R(ESP),Imm32(16 - 4 * (push_count & 3)));
#endif

	for(unsigned int i = 0; i < NUMXREGS; i++)
	{
		if (xregs[i].guest_reg == DSP_REG_USED)
		{
			emitter.PUSH((X64Reg)i);
			xregs[i].pushed = true;
			xregs[i].guest_reg = DSP_REG_NONE;
		}
	}

	for(unsigned int i = 0; i <= DSP_REG_MAX_MEM_BACKED; i++)
	{
		_assert_msg_(DSPLLE,
			     !regs[i].loc.IsSimpleReg(),
			     "register %x is still a simple reg", i);
	}

	for(unsigned int i = 0; i < NUMXREGS; i++)
	{
		_assert_msg_(DSPLLE,
			     xregs[i].guest_reg == DSP_REG_NONE ||
			     xregs[i].guest_reg == DSP_REG_STATIC,
			     "register %x is still used", i);
	}

#ifdef _M_X64
	emitter.MOV(64, R(RBP), M(&ebp_store));
#else
	emitter.MOV(32, R(EBP), M(&ebp_store));
#endif
}

void DSPJitRegCache::popRegs() {
#ifdef _M_X64
	emitter.MOV(64, M(&ebp_store), R(RBP));
#else
	emitter.MOV(32, M(&ebp_store), R(EBP));
#endif
	int push_count = 0;
	for(unsigned int i = 0; i < NUMXREGS; i++)
	{
		if (xregs[i].pushed)
			push_count++;
	}

	for(int i = NUMXREGS-1; i >= 0; i--)
	{
		if (xregs[i].pushed)
		{
			emitter.POP((X64Reg)i);
			xregs[i].pushed = false;
			xregs[i].guest_reg = DSP_REG_USED;
		}
	}

	//hardcoding alignment to 16 bytes
#ifdef _M_X64
	if (push_count & 1)
		emitter.ADD(64,R(RSP),Imm32(8));
#else
	if (push_count & 3)
		emitter.ADD(32,R(ESP),Imm32(16 - 4 * (push_count & 3)));
#endif

	for(unsigned int i = 0; i <= DSP_REG_MAX_MEM_BACKED; i++)
	{
		if (regs[i].host_reg != INVALID_REG)
			movToHostReg(i,regs[i].host_reg, true);
	}
}

X64Reg DSPJitRegCache::makeABICallSafe(X64Reg reg)
{
	if (reg != RBP)
	{
		return reg;
	}

	int rbp_guest = xregs[RBP].guest_reg;
	xregs[RBP].guest_reg = DSP_REG_USED;
	X64Reg safe = findSpillFreeXReg();
	_assert_msg_(DSPLLE, safe != INVALID_REG, "could not find register");
	if (safe == INVALID_REG)
		emitter.INT3();
	xregs[RBP].guest_reg = rbp_guest;
#ifdef _M_X64
	emitter.MOV(64,R(safe),R(reg));
#else
	emitter.MOV(32,R(safe),R(reg));
#endif
	return safe;
}

void DSPJitRegCache::movToHostReg(int reg, X64Reg host_reg, bool load)
{
	_assert_msg_(DSPLLE, reg >= 0 && reg <= DSP_REG_MAX_MEM_BACKED,
		     "bad register name %x", reg);
	_assert_msg_(DSPLLE, regs[reg].parentReg == DSP_REG_NONE,
		     "register %x is proxy for %x", reg, regs[reg].parentReg);
	_assert_msg_(DSPLLE, !regs[reg].used,
		     "moving to host reg in use guest reg %x!", reg);
	X64Reg old_reg = regs[reg].loc.GetSimpleReg();
	if (old_reg == host_reg)
		return;

	if (xregs[host_reg].guest_reg != DSP_REG_STATIC)
		xregs[host_reg].guest_reg = reg;

	if (load)
	{
		switch(regs[reg].size)
		{
		case 2:
			emitter.MOV(16, R(host_reg), regs[reg].loc); break;
		case 4:
			emitter.MOV(32, R(host_reg), regs[reg].loc); break;
#ifdef _M_X64
		case 8:
			emitter.MOV(64, R(host_reg), regs[reg].loc); break;
#endif
		default:
			_assert_msg_(DSPLLE, 0, "unsupported memory size");
			break;
		}
	}

	regs[reg].loc = R(host_reg);
	if (old_reg != INVALID_REG &&
		xregs[old_reg].guest_reg != DSP_REG_STATIC)
		xregs[old_reg].guest_reg = DSP_REG_NONE;
}

void DSPJitRegCache::movToHostReg(int reg, bool load)
{
	_assert_msg_(DSPLLE, reg >= 0 && reg <= DSP_REG_MAX_MEM_BACKED,
		     "bad register name %x", reg);
	_assert_msg_(DSPLLE, regs[reg].parentReg == DSP_REG_NONE,
		     "register %x is proxy for %x", reg, regs[reg].parentReg);
	_assert_msg_(DSPLLE, !regs[reg].used,
		     "moving to host reg in use guest reg %x!", reg);

	if (regs[reg].loc.IsSimpleReg())
		return;

	X64Reg tmp;
	if (regs[reg].host_reg != INVALID_REG)
		tmp = regs[reg].host_reg;
	else
		tmp = findSpillFreeXReg();
	
	if (tmp == INVALID_REG)
		return;

	movToHostReg(reg, tmp, load);
}

void DSPJitRegCache::rotateHostReg(int reg, int shift, bool emit)
{
	_assert_msg_(DSPLLE, reg >= 0 && reg <= DSP_REG_MAX_MEM_BACKED,
		     "bad register name %x", reg);
	_assert_msg_(DSPLLE, regs[reg].parentReg == DSP_REG_NONE,
		     "register %x is proxy for %x", reg, regs[reg].parentReg);
	_assert_msg_(DSPLLE, regs[reg].loc.IsSimpleReg(),
		     "register %x is not a simple reg", reg);
	_assert_msg_(DSPLLE, !regs[reg].used,
		     "rotating in use guest reg %x!", reg);

	if (shift > regs[reg].shift && emit)
	{
		switch(regs[reg].size)
		{
		case 2:
			emitter.ROR(16, regs[reg].loc,
					Imm8(shift - regs[reg].shift));
			break;
		case 4:
			emitter.ROR(32, regs[reg].loc,
					Imm8(shift - regs[reg].shift));
			break;
#ifdef _M_X64
		case 8:
			emitter.ROR(64, regs[reg].loc,
					Imm8(shift - regs[reg].shift));
			break;
#endif
		}
	}
	else if (shift < regs[reg].shift && emit)
	{
		switch(regs[reg].size)
		{
		case 2:
			emitter.ROL(16, regs[reg].loc,
					Imm8(regs[reg].shift - shift));
			break;
		case 4:
			emitter.ROL(32, regs[reg].loc,
					Imm8(regs[reg].shift - shift));
			break;
#ifdef _M_X64
		case 8:
			emitter.ROL(64, regs[reg].loc,
					Imm8(regs[reg].shift - shift));
			break;
#endif
		}
	}
	regs[reg].shift = shift;
}

void DSPJitRegCache::movToMemory(int reg)
{
	_assert_msg_(DSPLLE, reg >= 0 && reg <= DSP_REG_MAX_MEM_BACKED,
		     "bad register name %x", reg);
	_assert_msg_(DSPLLE, regs[reg].parentReg == DSP_REG_NONE,
		     "register %x is proxy for %x", reg, regs[reg].parentReg);
	_assert_msg_(DSPLLE, !regs[reg].used,
		     "moving to memory in use guest reg %x!", reg);

	if (regs[reg].used)
		emitter.INT3();

	if (!regs[reg].loc.IsSimpleReg() &&
	    !regs[reg].loc.IsImm())
		return;

	//but first, check for any needed rotations
	if (regs[reg].loc.IsSimpleReg())
	{
		rotateHostReg(reg, 0, true);
	}
	else
	{
		// TODO: Immediates?
	}

	_assert_msg_(DSPLLE, regs[reg].shift == 0, "still shifted??");

	//move to mem
	OpArg tmp = M(regs[reg].mem);

	if (regs[reg].dirty)
	{
		switch(regs[reg].size)
		{
		case 2:
			emitter.MOV(16, tmp, regs[reg].loc); break;
		case 4:
			emitter.MOV(32, tmp, regs[reg].loc); break;
#ifdef _M_X64
		case 8:
			emitter.MOV(64, tmp, regs[reg].loc); break;
#endif
		default:
			_assert_msg_(DSPLLE, 0, "unsupported memory size");
			break;
		}
		regs[reg].dirty = false;
	}

	if (regs[reg].loc.IsSimpleReg())
	{
		X64Reg hostreg = regs[reg].loc.GetSimpleReg();
		if (xregs[hostreg].guest_reg != DSP_REG_STATIC)
			xregs[hostreg].guest_reg = DSP_REG_NONE;
	}

	regs[reg].last_use_ctr = -1;
	regs[reg].loc = tmp;
}

void DSPJitRegCache::getReg(int reg, OpArg &oparg, bool load)
{
	int real_reg;
	int shift;
	if (regs[reg].parentReg != DSP_REG_NONE)
	{
		real_reg = regs[reg].parentReg;

		// always load and rotate since we need the other
		// parts of the register
		load = true;

		shift = regs[reg].shift;
	}
	else
	{
		real_reg = reg;
		shift = 0;
	}

	_assert_msg_(DSPLLE, !regs[real_reg].used,
		     "register %x already in use", real_reg);

	if (regs[real_reg].used)
		emitter.INT3();
	// no nead to actually emit code for load or rotate if caller doesn't
	// use the contents, but see above for a reason to force the load
	movToHostReg(real_reg, load);

	// TODO: actually handle INVALID_REG
	_assert_msg_(DSPLLE, regs[real_reg].loc.IsSimpleReg(),
		     "did not get host reg for %x", reg);

	rotateHostReg(real_reg, shift, load);
	oparg = regs[real_reg].loc;
	regs[real_reg].used = true;

	//do some register specific fixup
	switch(reg)
	{
#ifdef _M_X64
	case DSP_REG_ACC0_64:
	case DSP_REG_ACC1_64:
	{
		if (load)
		{
			//need to do this because interpreter only does 48 bits
			//(and putReg does the same)
			emitter.SHL(64, oparg, Imm8(64-40));//sign extend
			emitter.SAR(64, oparg, Imm8(64-40));
		}
	}
	break;
#endif
	default:
		break;
	}
}

void DSPJitRegCache::putReg(int reg, bool dirty)
{
	int real_reg = reg;
	if (regs[reg].parentReg != DSP_REG_NONE)
		real_reg = regs[reg].parentReg;

	OpArg oparg = regs[real_reg].loc;

	switch(reg)
	{
	case DSP_REG_ACH0:
	case DSP_REG_ACH1:
	{
		if (dirty)
		{
			//no need to extend to full 64bit here until interpreter
			//uses that
			if (oparg.IsSimpleReg())
			{
				//register is already shifted correctly
				//(if at all)

				// sign extend from the bottom 8 bits.
#ifndef _M_X64
				//cannot use movsx with SPL, BPL, SIL or DIL
				//on 32 bit
				if (oparg.GetSimpleReg() == RSP ||
					oparg.GetSimpleReg() == RBP ||
					oparg.GetSimpleReg() == RSI ||
					oparg.GetSimpleReg() == RDI)
				{
					emitter.SHL(16,oparg,Imm8(8));
					emitter.SAR(16,oparg,Imm8(8));
				}
				else
#endif
				{
					emitter.MOVSX(16, 8,
								oparg.GetSimpleReg(),
								oparg);
				}
			}
			else if (oparg.IsImm())
			{
				// TODO: Immediates?
			}
			else
			{
				//this works on the memory, so use reg instead
				//of real_reg, since it has the right loc
				X64Reg tmp;
				getFreeXReg(tmp);
				// sign extend from the bottom 8 bits.
				emitter.MOVSX(16, 8, tmp, regs[reg].loc);
				emitter.MOV(16, regs[reg].loc, R(tmp));
				putXReg(tmp);
			}
		}
	}
	break;
#ifdef _M_X64
	case DSP_REG_ACC0_64:
	case DSP_REG_ACC1_64:
	{
		if (dirty)
		{
			emitter.SHL(64, oparg, Imm8(64-40));//sign extend
			emitter.SAR(64, oparg, Imm8(64-40));
		}
	}
	break;
#endif
	default:
		break;
	}

	regs[real_reg].used = false;

	if (regs[real_reg].loc.IsSimpleReg())
	{
		regs[real_reg].dirty |= dirty;
		regs[real_reg].last_use_ctr = use_ctr;
		use_ctr++;
	}
}

void DSPJitRegCache::readReg(int sreg, X64Reg host_dreg, DSPJitSignExtend extend)
{
	OpArg reg;
	getReg(sreg, reg);

	switch(regs[sreg].size)
	{
	case 2:
		switch(extend)
		{
#ifdef _M_X64
		case SIGN: emitter.MOVSX(64, 16, host_dreg, reg); break;
		case ZERO: emitter.MOVZX(64, 16, host_dreg, reg); break;
#else
		case SIGN: emitter.MOVSX(32, 16, host_dreg, reg); break;
		case ZERO: emitter.MOVZX(32, 16, host_dreg, reg); break;
#endif
		case NONE: emitter.MOV(16, R(host_dreg), reg); break;
		}
		break;
	case 4:
#ifdef _M_X64
		switch(extend)
		{
		case SIGN: emitter.MOVSX(64, 32, host_dreg, reg); break;
		case ZERO: emitter.MOVZX(64, 32, host_dreg, reg); break;
		case NONE: emitter.MOV(32, R(host_dreg), reg); break;
		}
#else
		emitter.MOV(32, R(host_dreg), reg); break;
#endif
		break;
#ifdef _M_X64
	case 8:
		emitter.MOV(64, R(host_dreg), reg); break;
		break;
#endif
	default:
		_assert_msg_(DSPLLE, 0, "unsupported memory size");
		break;
	}
	putReg(sreg, false);
}

void DSPJitRegCache::writeReg(int dreg, OpArg arg)
{
	OpArg reg;
	getReg(dreg, reg, false);
<<<<<<< HEAD

	switch(regs[dreg].size)
	{
	case 2: emitter.MOV(16, reg, arg); break;
	case 4: emitter.MOV(32, reg, arg); break;
=======
	if (arg.IsImm()) {
		switch(regs[dreg].size) {
		case 2: emitter.MOV(16, reg, Imm16(arg.offset)); break;
		case 4: emitter.MOV(32, reg, Imm32(arg.offset)); break;
>>>>>>> 7768b6f9
#ifdef _M_X64
		case 8:
			if ((s32)arg.offset == (s64)arg.offset)
				emitter.MOV(64, reg, Imm32(arg.offset));
			else
				emitter.MOV(64, reg, Imm64(arg.offset));
			break;
#endif
		default:
			_assert_msg_(DSPLLE, 0, "unsupported memory size");
			break;
		}
	} else {
		switch(regs[dreg].size) {
		case 2: emitter.MOV(16, reg, arg); break;
		case 4: emitter.MOV(32, reg, arg); break;
#ifdef _M_X64
		case 8: emitter.MOV(64, reg, arg); break;
#endif
		default:
			_assert_msg_(DSPLLE, 0, "unsupported memory size");
			break;
		}
	}
	putReg(dreg, true);
}

//ordered in order of prefered use
//not all of these are actually available
static X64Reg alloc_order[] = {
#ifdef _M_X64
	R8,R9,R10,R11,R12,R13,R14,R15,RSI,RDI,RBX,RCX,RDX,RAX,RBP
#else
	ESI,EDI,EBX,ECX,EDX,EAX,EBP
#endif
};

X64Reg DSPJitRegCache::spillXReg()
{
	unsigned int i;
	unsigned int max_use_ctr_diff = 0;
	X64Reg least_recent_use_reg = INVALID_REG;
	for(i = 0; i < sizeof(alloc_order)/sizeof(alloc_order[0]); i++)
	{
		X64Reg reg = alloc_order[i];
		if (xregs[reg].guest_reg <= DSP_REG_MAX_MEM_BACKED &&
			!regs[xregs[reg].guest_reg].used)
		{
			unsigned int use_ctr_diff = use_ctr -
				regs[xregs[reg].guest_reg].last_use_ctr;

			if (use_ctr_diff >= max_use_ctr_diff)
			{
				max_use_ctr_diff = use_ctr_diff;
				least_recent_use_reg = reg;
			}
		}
	}

	if (least_recent_use_reg != INVALID_REG)
	{
		movToMemory(xregs[least_recent_use_reg].guest_reg);
		return least_recent_use_reg;
	}

	//just choose one.
	for(i = 0; i < sizeof(alloc_order)/sizeof(alloc_order[0]); i++)
	{
		X64Reg reg = alloc_order[i];
		if (xregs[reg].guest_reg <= DSP_REG_MAX_MEM_BACKED &&
			!regs[xregs[reg].guest_reg].used)
		{
			movToMemory(xregs[reg].guest_reg);
			return reg;
		}
	}

	return INVALID_REG;
}

void DSPJitRegCache::spillXReg(X64Reg reg)
{
	if (xregs[reg].guest_reg <= DSP_REG_MAX_MEM_BACKED)
	{
		_assert_msg_(DSPLLE, !regs[xregs[reg].guest_reg].used,
			     "to be spilled host reg %x(guest reg %x) still in use!",
			     reg, xregs[reg].guest_reg);

		movToMemory(xregs[reg].guest_reg);
	}
	else
	{
		_assert_msg_(DSPLLE, xregs[reg].guest_reg == DSP_REG_NONE,
			     "to be spilled host reg %x still in use!",
			     reg);
	}
}

X64Reg DSPJitRegCache::findFreeXReg()
{
	for(unsigned int i = 0; i < sizeof(alloc_order)/sizeof(alloc_order[0]); i++)
	{
		if (xregs[alloc_order[i]].guest_reg == DSP_REG_NONE)
		{
			return alloc_order[i];
		}
	}
	return INVALID_REG;
}

X64Reg DSPJitRegCache::findSpillFreeXReg()
{
	X64Reg reg = findFreeXReg();
	if (reg == INVALID_REG)
		reg = spillXReg();
	return reg;
}

void DSPJitRegCache::getFreeXReg(X64Reg &reg)
{
	reg = findSpillFreeXReg();

	_assert_msg_(DSPLLE, reg != INVALID_REG, "could not find register");
	if (reg == INVALID_REG)
		emitter.INT3();
	xregs[reg].guest_reg = DSP_REG_USED;
}

void DSPJitRegCache::getXReg(X64Reg reg)
{
	if (xregs[reg].guest_reg == DSP_REG_STATIC)
	{
		ERROR_LOG(DSPLLE, "Trying to get statically used XReg %d", reg);
		return;
	}

	if (xregs[reg].guest_reg != DSP_REG_NONE)
		spillXReg(reg);
<<<<<<< HEAD

	_assert_msg_(DSPLLE, xregs[reg].guest_reg != DSP_REG_NONE, "register already in use");
=======
	_assert_msg_(DSPLLE, xregs[reg].guest_reg == DSP_REG_NONE, "register already in use");
>>>>>>> 7768b6f9
	xregs[reg].guest_reg = DSP_REG_USED;
}

void DSPJitRegCache::putXReg(X64Reg reg)
{
	if (xregs[reg].guest_reg == DSP_REG_STATIC)
	{
		ERROR_LOG(DSPLLE, "Trying to put statically used XReg %d", reg);
		return;
	}

	_assert_msg_(DSPLLE, xregs[reg].guest_reg == DSP_REG_USED,
		     "putXReg without get(Free)XReg");

	xregs[reg].guest_reg = DSP_REG_NONE;
}<|MERGE_RESOLUTION|>--- conflicted
+++ resolved
@@ -928,18 +928,12 @@
 {
 	OpArg reg;
 	getReg(dreg, reg, false);
-<<<<<<< HEAD
-
-	switch(regs[dreg].size)
-	{
-	case 2: emitter.MOV(16, reg, arg); break;
-	case 4: emitter.MOV(32, reg, arg); break;
-=======
-	if (arg.IsImm()) {
-		switch(regs[dreg].size) {
+	if (arg.IsImm())
+	{
+		switch(regs[dreg].size)
+		{
 		case 2: emitter.MOV(16, reg, Imm16(arg.offset)); break;
 		case 4: emitter.MOV(32, reg, Imm32(arg.offset)); break;
->>>>>>> 7768b6f9
 #ifdef _M_X64
 		case 8:
 			if ((s32)arg.offset == (s64)arg.offset)
@@ -952,8 +946,11 @@
 			_assert_msg_(DSPLLE, 0, "unsupported memory size");
 			break;
 		}
-	} else {
-		switch(regs[dreg].size) {
+	}
+	else
+	{
+		switch(regs[dreg].size)
+		{
 		case 2: emitter.MOV(16, reg, arg); break;
 		case 4: emitter.MOV(32, reg, arg); break;
 #ifdef _M_X64
@@ -1078,12 +1075,7 @@
 
 	if (xregs[reg].guest_reg != DSP_REG_NONE)
 		spillXReg(reg);
-<<<<<<< HEAD
-
-	_assert_msg_(DSPLLE, xregs[reg].guest_reg != DSP_REG_NONE, "register already in use");
-=======
 	_assert_msg_(DSPLLE, xregs[reg].guest_reg == DSP_REG_NONE, "register already in use");
->>>>>>> 7768b6f9
 	xregs[reg].guest_reg = DSP_REG_USED;
 }
 
