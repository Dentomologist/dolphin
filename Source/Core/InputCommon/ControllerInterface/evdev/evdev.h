// Copyright 2015 Dolphin Emulator Project
// Licensed under GPLv2+
// Refer to the license.txt file included.

#pragma once

#include <string>
#include <vector>
#include <libevdev/libevdev.h>

#include "InputCommon/ControllerInterface/Device.h"

namespace ciface
{
namespace evdev
{

void Init(std::vector<Core::Device*>& devices);

class evdevDevice : public Core::Device
{
private:
	class Button : public Core::Device::Input
	{
	public:
		std::string GetName() const override;
		Button(u8 index, u16 code, libevdev* dev) : m_index(index), m_code(code), m_dev(dev) {}
		ControlState GetState() const override;
	private:
		const u8 m_index;
		const u16 m_code;
		libevdev* m_dev;
	};

	class Axis : public Core::Device::Input
	{
	public:
		std::string GetName() const override;
		Axis(u8 index, u16 code, bool upper, libevdev* dev);
		ControlState GetState() const override;
	private:
		const u16 m_code;
		const u8 m_index;
		const bool m_upper;
		int m_range;
		int m_min;
		libevdev* m_dev;
	};

	class ForceFeedback : public Core::Device::Output
	{
	public:
		std::string GetName() const override;
<<<<<<< HEAD
		ForceFeedback(u16 type, libevdev* dev) : m_type(type), m_id(-1) { m_fd = libevdev_get_fd(dev); }
=======
		ForceFeedback(u16 type, libevdev* dev) : m_type(type), m_dev(dev), m_id(-1) { m_fd = libevdev_get_fd(dev); }
		~ForceFeedback();
>>>>>>> 87e19f1c
		void SetState(ControlState state) override;
	private:
		const u16 m_type;
		int m_fd;
		int m_id;
	};

public:
	void UpdateInput() override;

	evdevDevice(const std::string &devnode, int id);
	~evdevDevice();

	std::string GetName() const override { return m_name; }
	int GetId() const override { return m_id; }
	std::string GetSource() const override { return "evdev"; }

	bool IsInteresting() const { return m_initialized && m_interesting; }

private:
	const std::string m_devfile;
	int m_fd;
	libevdev* m_dev;
	std::string m_name;
	const int m_id;
	bool m_initialized;
	bool m_interesting;
};

}

}<|MERGE_RESOLUTION|>--- conflicted
+++ resolved
@@ -51,12 +51,8 @@
 	{
 	public:
 		std::string GetName() const override;
-<<<<<<< HEAD
 		ForceFeedback(u16 type, libevdev* dev) : m_type(type), m_id(-1) { m_fd = libevdev_get_fd(dev); }
-=======
-		ForceFeedback(u16 type, libevdev* dev) : m_type(type), m_dev(dev), m_id(-1) { m_fd = libevdev_get_fd(dev); }
 		~ForceFeedback();
->>>>>>> 87e19f1c
 		void SetState(ControlState state) override;
 	private:
 		const u16 m_type;
